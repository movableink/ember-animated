--- conflicted
+++ resolved
@@ -1,25 +1,12 @@
 import Ember from "ember";
 import { skip } from 'qunit';
 import { test, moduleForComponent } from "ember-qunit";
-<<<<<<< HEAD
 import hbs from 'htmlbars-inline-precompile';
+import sinon from 'sinon';
 import {
   RouteBuilder,
   SetRouteComponent
 } from '../../helpers/ember-testing-internals';
-=======
-import { withTemplate } from "../../helpers/outlet";
-import sinon from 'sinon';
-
-var top, topState, controller, stageView;
-
-function setOutletState(state) {
-  Ember.run(() => {
-    topState.outlets.main = state;
-    top.setOutletState(topState);
-  });
-}
->>>>>>> 53ef6ba0
 
 moduleForComponent('Integration: liquid-outlet', {
   integration: true,
