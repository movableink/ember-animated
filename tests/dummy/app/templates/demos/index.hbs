--- conflicted
+++ resolved
@@ -1,8 +1,5 @@
 <div class="homepage">
-<<<<<<< HEAD
-=======
 
->>>>>>> c61363cf
   {{#link-to "demos.each"}}
     Animated list
   {{/link-to}}
@@ -54,4 +51,5 @@
   {{#link-to "demos.beacon"}}
     Beacon test
   {{/link-to}}
+
 </div>