--- conflicted
+++ resolved
@@ -1,11 +1,7 @@
 {{yield (action fullLog) }}
 
 <table class="transition-log-table">
-<<<<<<< HEAD
-  <tr><td colspan=3>Sprite Log</td></tr>
-=======
-    <tr><td colspan="3">Sprite Log</td></tr>
->>>>>>> a7a4e015
+  <tr><td colspan="3">Sprite Log</td></tr>
   <tr>
     <th>Kept</th>
     <th>Sent</th>
