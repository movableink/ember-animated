{{! BEGIN-SNIPPET between-components-snippet.hbs }}
<div class="scenario-sprites clearfix">

  <div class="controls">
    <label>Delete Undo<input type="checkbox" checked={{deleteUndo}} onchange={{action (mut deleteUndo) (not deleteUndo)}}></label>
  </div>

  <div class="top-bar">
    {{#animated-beacon name="add"}}
      <button {{action "addItem" item}}>{{svg-jar "envelope-big"}}</button>
    {{/animated-beacon}}

    {{#animated-beacon name="trash"}}
      {{svg-jar "trash-big"}}
    {{/animated-beacon}}

    <div class="mail-buttons">
      {{svg-jar "mail-reply-big"}}
      {{svg-jar "mail-reply-all-big"}}
      {{svg-jar "mail-forward-big"}}
    </div>
  </div>

  {{#animated-container}}
    <div class="sidebar">
      <table>
        <th>Mail {{svg-jar "caret-down"}}</th>
        <tr>
          <td>{{svg-jar "inbox"}} Inbox({{items.length}})</td>
        </tr>
        <tr>
          <td>{{svg-jar "paper-plane"}} Sent Mail</td>
        </tr>
        <tr>
          <td>{{svg-jar "edit"}} Drafts(3)</td>
        </tr>
      </table>
    </div>
    <div class="inbox">
      {{#animated-each items use=transition as |item|}}
<<<<<<< HEAD
        <div class="each-item">
          <input type="checkbox" onclick={{action "removeItem" item}}>
          <div class="message">{{item.message}}</div>
          <div class="date">{{moment-format now 'MMM D'}}</div>
        </div>
=======
          <div class="each-item">
              <input type="checkbox" onclick={{action "removeItem" item}}>
              <div class="message">{{item.message}}</div>
              <div class="date">{{moment-format now "MMM D"}}</div>
          </div>
>>>>>>> 3691cbba
      {{/animated-each}}
    </div>
  {{/animated-container}}

</div>

{{! END-SNIPPET }}<|MERGE_RESOLUTION|>--- conflicted
+++ resolved
@@ -38,19 +38,11 @@
     </div>
     <div class="inbox">
       {{#animated-each items use=transition as |item|}}
-<<<<<<< HEAD
         <div class="each-item">
           <input type="checkbox" onclick={{action "removeItem" item}}>
           <div class="message">{{item.message}}</div>
-          <div class="date">{{moment-format now 'MMM D'}}</div>
+          <div class="date">{{moment-format now "MMM D"}}</div>
         </div>
-=======
-          <div class="each-item">
-              <input type="checkbox" onclick={{action "removeItem" item}}>
-              <div class="message">{{item.message}}</div>
-              <div class="date">{{moment-format now "MMM D"}}</div>
-          </div>
->>>>>>> 3691cbba
       {{/animated-each}}
     </div>
   {{/animated-container}}
