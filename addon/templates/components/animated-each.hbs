--- conflicted
+++ resolved
@@ -1,12 +1,5 @@
-<<<<<<< HEAD
-{{#each renderedChildren key='id' as |child|}}
+{{#each renderedChildren key="id" as |child|}}
   {{#-ea-list-element child=child elementToChild=_elementToChild}}
     {{yield child.value child.index}}
   {{/-ea-list-element}}
-=======
-{{#each renderedChildren key="id" as |child| ~}}
-  {{#-ea-list-element child=child elementToChild=_elementToChild ~}}
-    {{yield child.value child.index ~}}
-  {{/-ea-list-element ~}}
->>>>>>> a7a4e015
 {{/each}}