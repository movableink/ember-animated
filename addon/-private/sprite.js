--- conflicted
+++ resolved
@@ -499,17 +499,6 @@
     return this.__element;
   }
 
-<<<<<<< HEAD
-  // The sprite's current transform, with appropriate caching so that
-  // you don't trigger reflows.
-=======
-  get _$element() {
-    if (!this.__$element) {
-      this.__$element = $(this.element);
-    }
-    return this.__$element;
-  }
-
   /**
     Returns the sprite's current transform, with appropriate caching
     so that you don't trigger reflows.
@@ -517,7 +506,6 @@
     @accessor transform
     @type {Transform}
   */
->>>>>>> 47c9e819
   get transform() {
     if (!this._transform) {
       this._transform = ownTransform(this.element);
