--- conflicted
+++ resolved
@@ -129,21 +129,18 @@
     return Promise.resolve();
   }
 
-<<<<<<< HEAD
-  var matchContext = Ember.copy(context);
-
   // reduce the matchBy scope
   if (piece.pick) {
-    matchContext.oldElement = matchContext.oldElement.find(piece.pick)
-    matchContext.newElement = matchContext.newElement.find(piece.pick)
+    context.oldElement = context.oldElement.find(piece.pick)
+    context.newElement = context.newElement.find(piece.pick)
   }
 
   if (piece.pickOld) {
-    matchContext.oldElement = matchContext.oldElement.find(piece.pickOld)
+    context.oldElement = context.oldElement.find(piece.pickOld)
   }
 
   if (piece.pickNew) {
-    matchContext.newElement = matchContext.newElement.find(piece.pickNew)
+    context.newElement = context.newElement.find(piece.pickNew)
   }
 
   // use the fastest selector available
@@ -156,35 +153,18 @@
     selector = (attrValue) => { return `[${piece.matchBy}=${attrValue}]`; }
   }
 
-  var hits = Ember.A(matchContext.oldElement.find(`[${piece.matchBy}]`).toArray());
+  var hits = Ember.A(context.oldElement.find(`[${piece.matchBy}]`).toArray());
   return Promise.all(hits.map((elt) => {
     var attrValue = Ember.$(elt).attr(piece.matchBy);
 
     // if there is no match for a particular item just skip it
-    if (attrValue === "") {
+    if (attrValue === "" || context.newElement.find(selector(attrValue)).length === 0) {
       return Promise.resolve();
     }
 
-    if (context.newElement.find(selector(attrValue)).length > 0) {
-      return explodePiece(matchContext, {
-        pick: selector(attrValue),
-=======
-  var oldPrefix = piece.pickOld || piece.pick || '';
-  var newPrefix = piece.pickNew || piece.pick || '';
-
-  var hits = Ember.A(context.oldElement.find(`${oldPrefix}[${piece.matchBy}]`).toArray());
-  return Promise.all(hits.map((elt) => {
-    var propValue = Ember.$(elt).attr(piece.matchBy);
-    var selector = `[${piece.matchBy}=${propValue}]`;
-    if (context.newElement.find(`${newPrefix}${selector}`).length > 0) {
-      return explodePiece(context, {
-        pickOld: `${oldPrefix}[${piece.matchBy}=${propValue}]`,
-        pickNew: `${newPrefix}[${piece.matchBy}=${propValue}]`,
->>>>>>> 2eb33b2f
-        use: piece.use
-      }, seen);
-    } else {
-      return Promise.resolve();
-    }
+    return explodePiece(context, {
+      pick: selector(attrValue),
+      use: piece.use
+    }, seen);
   }));
 }