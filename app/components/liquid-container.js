import Ember from "ember";
import Growable from "liquid-fire/growable";
import { measure } from "./liquid-measured";

export default Ember.Component.extend(Growable, {
  classNames: ['liquid-container'],

  lockSize: function(elt, want) {
    elt.outerWidth(want.width);
    elt.outerHeight(want.height);
  },

  unlockSize: function() {
    var doUnlock = () => {
      var elt = this.$();
      if (elt) {
        elt.css({width: '', height: ''});
      }
    };
    if (this._scaling) {
      this._scaling.then(doUnlock);
    } else {
      doUnlock();
    }
  },

  startMonitoringSize: Ember.on('didInsertElement', function() {
    this._wasInserted = true;
  }),

  actions: {

    willTransition: function(versions) {
      if (!this._wasInserted) {
        return;
      }

<<<<<<< HEAD
    // And make any children absolutely positioned with fixed sizes.
    for (var i = 0; i < versions.length; i++) {
      goAbsolute(versions[i]);
    }

    // Apply '.liquid-animating' to liquid-container allowing
    // any customizable CSS control while an animating is occuring
    applyAnimatingClass(elt[0]);
  },
=======
      // Remember our own size before anything changes
      var elt = this.$();
      this._cachedSize = measure(elt);

      // And make any children absolutely positioned with fixed sizes.
      for (var i = 0; i < versions.length; i++) {
        goAbsolute(versions[i]);
      }
    },
>>>>>>> 3eece536

    afterChildInsertion: function(versions) {
      var elt = this.$();

      // Measure  children
      var sizes = [];
      for (var i = 0; i < versions.length; i++) {
        if (versions[i].view) {
          sizes[i] = measure(versions[i].view.$());
        }
      }

      // Measure ourself again to see how big the new children make
      // us.
      var want = measure(elt);
      var have = this._cachedSize || want;

      // Make ourself absolute
      this.lockSize(elt, have);

      // Make the children absolute and fixed size.
      for (i = 0; i < versions.length; i++) {
        goAbsolute(versions[i], sizes[i]);
      }

      // Kick off our growth animation
      this._scaling = this.animateGrowth(elt, have, want);
    },

    afterTransition: function(versions) {
      for (var i = 0; i < versions.length; i++) {
        goStatic(versions[i]);
      }
      this.unlockSize();
    }
<<<<<<< HEAD
    this.unlockSize();

    // Clear '.liquid-animating' from liquid-container
    var elt = this.$();
    clearAnimatingClass(elt[0]);
=======
>>>>>>> 3eece536
  }
});

function goAbsolute(version, size) {
  if (!version.view) {
    return;
  }
  var elt = version.view.$();
  var pos = elt.position();
  if (!size) {
    size = measure(elt);
  }
  elt.outerWidth(size.width);
  elt.outerHeight(size.height);
  elt.css({
    position: 'absolute',
    top: pos.top,
    left: pos.left
  });
}

function goStatic(version) {
  if (version.view) {
    version.view.$().css({width: '', height: '', position: ''});
  }
}

function applyAnimatingClass(elt) {
  var existingClasses = elt.className.split(/\s+/),
      hasAnimatingClass = false;

  for (var i=0; i<existingClasses.length; i++) {
    if (existingClasses[i] === 'liquid-animating') {
      hasAnimatingClass = true;
      break;
    }
  }
  if (!hasAnimatingClass) {
    elt.className += ' liquid-animating';
  }
}

function clearAnimatingClass(elt) {
  elt.className =
    elt.className.replace(/\b liquid-animating\b/, '');
}<|MERGE_RESOLUTION|>--- conflicted
+++ resolved
@@ -35,17 +35,6 @@
         return;
       }
 
-<<<<<<< HEAD
-    // And make any children absolutely positioned with fixed sizes.
-    for (var i = 0; i < versions.length; i++) {
-      goAbsolute(versions[i]);
-    }
-
-    // Apply '.liquid-animating' to liquid-container allowing
-    // any customizable CSS control while an animating is occuring
-    applyAnimatingClass(elt[0]);
-  },
-=======
       // Remember our own size before anything changes
       var elt = this.$();
       this._cachedSize = measure(elt);
@@ -54,8 +43,11 @@
       for (var i = 0; i < versions.length; i++) {
         goAbsolute(versions[i]);
       }
+
+      // Apply '.liquid-animating' to liquid-container allowing
+      // any customizable CSS control while an animating is occuring
+      applyAnimatingClass(elt[0]);
     },
->>>>>>> 3eece536
 
     afterChildInsertion: function(versions) {
       var elt = this.$();
@@ -90,15 +82,11 @@
         goStatic(versions[i]);
       }
       this.unlockSize();
+
+      // Clear '.liquid-animating' from liquid-container
+      var elt = this.$();
+      clearAnimatingClass(elt[0]);
     }
-<<<<<<< HEAD
-    this.unlockSize();
-
-    // Clear '.liquid-animating' from liquid-container
-    var elt = this.$();
-    clearAnimatingClass(elt[0]);
-=======
->>>>>>> 3eece536
   }
 });
 
