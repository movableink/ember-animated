--- conflicted
+++ resolved
@@ -41,11 +41,8 @@
     this.route('inline');
     this.route('inline-serial');
     this.route('empty-if');
-<<<<<<< HEAD
     this.route('modal');
-=======
     this.route('growable-with');
->>>>>>> 8177e5ee
   });
 
 });
