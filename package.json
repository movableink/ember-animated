{
  "name": "liquid-fire",
  "description": "Animated transitions for Ember applications.",
  "version": "0.26.5",
  "directories": {
    "doc": "doc",
    "test": "tests"
  },
  "scripts": {
    "start": "ember server",
    "build": "ember build",
    "test": "ember test"
  },
  "repository": "https://github.com/ember-animation/liquid-fire",
  "engines": {
    "node": ">= 0.12.0"
  },
  "author": "Edward Faulkner <ef@alum.mit.edu>",
  "license": "MIT",
  "dependencies": {
    "broccoli-funnel": "^1.0.1",
    "broccoli-merge-trees": "^1.0.0",
    "ember-cli-babel": "^5.1.7",
    "ember-cli-htmlbars": "^1.0.10",
    "ember-cli-version-checker": "^1.1.6",
    "ember-concurrency": "^0.7.15",
    "ember-getowner-polyfill": "^1.0.0",
    "ember-hash-helper-polyfill": "0.1.1",
    "match-media": "^0.2.0",
    "velocity-animate": ">= 0.11.8"
  },
  "devDependencies": {
    "command": "0.0.5",
    "commander": "^2.3.0",
    "ember-cli-deploy": "0.6.4",
    "ember-cli-deploy-build": "0.1.1",
    "ember-cli-deploy-git": "1.0.0",
    "ember-cli-jshint": "^1.0.5",
    "ember-cli-sass": "^5.2.1",
<<<<<<< HEAD
    "ember-cli-test-loader": "^1.1.0",
    "ember-cli-uglify": "^1.2.0",
    "ember-code-snippet": "^1.0.0",
=======
    "ember-code-snippet": "^1.0.0",
    "broccoli-asset-rev": "^2.4.5",
    "ember-cli": "2.9.1",
    "ember-cli-app-version": "^2.0.0",
    "ember-cli-dependency-checker": "^1.3.0",
    "ember-cli-htmlbars-inline-precompile": "^0.3.3",
    "ember-cli-inject-live-reload": "^1.4.1",
    "ember-cli-qunit": "^3.0.1",
    "ember-cli-release": "^0.2.9",
    "ember-cli-sri": "^2.1.0",
    "ember-cli-test-loader": "^1.1.0",
    "ember-cli-uglify": "^1.2.0",
>>>>>>> 09a2664a
    "ember-disable-prototype-extensions": "^1.1.0",
    "ember-export-application-global": "^1.0.5",
    "ember-load-initializers": "^0.5.1",
    "ember-resolver": "^2.0.3",
    "ember-sinon": "^0.5.1",
    "git-repo-info": "^1.0.4",
    "github": "git://github.com/mikedeboer/node-github#ca90bf27d5820812c3b76908189d666446ed97cd",
    "ncp": "^2.0.0",
    "rsvp": "^3.0.17",
    "loader.js": "^4.0.10"
  },
  "keywords": [
    "ember-addon"
  ],
  "ember-addon": {
    "configPath": "tests/dummy/config"
  }
}<|MERGE_RESOLUTION|>--- conflicted
+++ resolved
@@ -37,12 +37,6 @@
     "ember-cli-deploy-git": "1.0.0",
     "ember-cli-jshint": "^1.0.5",
     "ember-cli-sass": "^5.2.1",
-<<<<<<< HEAD
-    "ember-cli-test-loader": "^1.1.0",
-    "ember-cli-uglify": "^1.2.0",
-    "ember-code-snippet": "^1.0.0",
-=======
-    "ember-code-snippet": "^1.0.0",
     "broccoli-asset-rev": "^2.4.5",
     "ember-cli": "2.9.1",
     "ember-cli-app-version": "^2.0.0",
@@ -54,7 +48,6 @@
     "ember-cli-sri": "^2.1.0",
     "ember-cli-test-loader": "^1.1.0",
     "ember-cli-uglify": "^1.2.0",
->>>>>>> 09a2664a
     "ember-disable-prototype-extensions": "^1.1.0",
     "ember-export-application-global": "^1.0.5",
     "ember-load-initializers": "^0.5.1",
