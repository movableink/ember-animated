{
  "name": "liquid-fire",
  "description": "Animated transitions for Ember applications.",
  "version": "0.24.1",
  "directories": {
    "doc": "doc",
    "test": "tests"
  },
  "scripts": {
    "start": "ember server",
    "build": "ember build",
    "test": "ember test"
  },
  "repository": "https://github.com/ember-animation/liquid-fire",
  "engines": {
    "node": ">= 0.10.0"
  },
  "author": "Edward Faulkner <ef@alum.mit.edu>",
  "license": "MIT",
  "dependencies": {
    "broccoli-funnel": "^1.0.1",
    "broccoli-merge-trees": "^1.0.0",
    "ember-cli-babel": "^5.1.6",
    "ember-cli-htmlbars": "^1.0.10",
    "ember-cli-version-checker": "^1.0.2",
    "ember-getowner-polyfill": "^1.0.0",
    "match-media": "^0.2.0",
    "velocity-animate": ">= 0.11.8"
  },
  "devDependencies": {
    "broccoli-asset-rev": "^2.0.0",
    "command": "0.0.5",
    "commander": "^2.3.0",
    "ember-cli": "2.6.2",
    "ember-cli-dependency-checker": "^1.2.0",
    "ember-cli-deploy": "0.6.4",
    "ember-cli-deploy-build": "0.1.1",
    "ember-cli-deploy-git": "1.0.0",
<<<<<<< HEAD
    "ember-cli-htmlbars-inline-precompile": "0.3.3",
=======
    "ember-cli-htmlbars-inline-precompile": "0.3.5",
>>>>>>> 27eba9d8
    "ember-cli-inject-live-reload": "^1.3.0",
    "ember-cli-qunit": "^3.0.0",
    "ember-cli-sass": "^5.2.1",
    "ember-cli-uglify": "^1.0.1",
    "ember-code-snippet": "^1.0.0",
    "ember-load-initializers": "^0.5.0",
    "ember-resolver": "^2.0.3",
    "git-repo-info": "^1.0.4",
    "github": "git://github.com/mikedeboer/node-github#ca90bf27d5820812c3b76908189d666446ed97cd",
    "loader.js": "^4.0.0",
    "ncp": "^2.0.0",
    "rsvp": "^3.0.17"
  },
  "keywords": [
    "ember-addon"
  ],
  "ember-addon": {
    "configPath": "tests/dummy/config",
    "versionCompatibility": {
      "ember": ">= 1.13.0"
    }
  }
}<|MERGE_RESOLUTION|>--- conflicted
+++ resolved
@@ -36,11 +36,7 @@
     "ember-cli-deploy": "0.6.4",
     "ember-cli-deploy-build": "0.1.1",
     "ember-cli-deploy-git": "1.0.0",
-<<<<<<< HEAD
-    "ember-cli-htmlbars-inline-precompile": "0.3.3",
-=======
     "ember-cli-htmlbars-inline-precompile": "0.3.5",
->>>>>>> 27eba9d8
     "ember-cli-inject-live-reload": "^1.3.0",
     "ember-cli-qunit": "^3.0.0",
     "ember-cli-sass": "^5.2.1",
