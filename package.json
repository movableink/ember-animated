--- conflicted
+++ resolved
@@ -24,15 +24,9 @@
     "test:all": "ember try:each"
   },
   "dependencies": {
-<<<<<<< HEAD
-    "ember-cli-babel": "^6.11.0",
-    "ember-cli-htmlbars": "^2.0.1",
-    "ember-cli-version-checker": "^2.1.2",
-=======
     "ember-cli-babel": "^6.16.0",
     "ember-cli-htmlbars": "^3.0.0",
-    "ember-cli-version-checker": "^1.1.7",
->>>>>>> 2fe4f364
+    "ember-cli-version-checker": "^2.1.2",
     "ember-maybe-import-regenerator": "^0.1.5"
   },
   "devDependencies": {
